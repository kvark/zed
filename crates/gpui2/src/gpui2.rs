mod action;
mod app;
mod assets;
mod color;
mod element;
mod elements;
mod executor;
mod focusable;
mod geometry;
mod image_cache;
mod interactive;
mod keymap;
mod platform;
mod scene;
mod style;
mod styled;
mod subscription;
mod svg_renderer;
mod taffy;
#[cfg(any(test, feature = "test-support"))]
mod test;
mod text_system;
mod util;
mod view;
mod window;

mod private {
    /// A mechanism for restricting implementations of a trait to only those in GPUI.
    /// See: https://predr.ag/blog/definitive-guide-to-sealed-traits-in-rust/
    pub trait Sealed {}
}

pub use action::*;
pub use anyhow::Result;
pub use app::*;
pub use assets::*;
pub use color::*;
pub use element::*;
pub use elements::*;
pub use executor::*;
pub use focusable::*;
pub use geometry::*;
pub use gpui2_macros::*;
pub use image_cache::*;
pub use interactive::*;
pub use keymap::*;
pub use platform::*;
use private::Sealed;
pub use refineable::*;
pub use scene::*;
pub use serde;
pub use serde_json;
pub use smallvec;
pub use smol::Timer;
pub use style::*;
pub use styled::*;
pub use subscription::*;
pub use svg_renderer::*;
pub use taffy::{AvailableSpace, LayoutId};
#[cfg(any(test, feature = "test-support"))]
pub use test::*;
pub use text_system::*;
pub use util::arc_cow::ArcCow;
pub use view::*;
pub use window::*;

use derive_more::{Deref, DerefMut};
use std::{
    any::{Any, TypeId},
    borrow::{Borrow, BorrowMut},
    ops::{Deref, DerefMut},
};
use taffy::TaffyLayoutEngine;

type AnyBox = Box<dyn Any>;

pub trait Context {
    type WindowContext<'a>: UpdateView;
    type ModelContext<'a, T>;
    type Result<T>;

    fn build_model<T: 'static>(
        &mut self,
        build_model: impl FnOnce(&mut Self::ModelContext<'_, T>) -> T,
    ) -> Self::Result<Model<T>>;

    fn update_model<T, R>(
        &mut self,
        handle: &Model<T>,
        update: impl FnOnce(&mut T, &mut Self::ModelContext<'_, T>) -> R,
    ) -> Self::Result<R>
    where
        T: 'static;

    fn update_window<T, F>(&mut self, window: AnyWindowHandle, f: F) -> Result<T>
    where
        F: FnOnce(AnyView, &mut Self::WindowContext<'_>) -> T;
}

pub trait VisualContext: Context {
    type ViewContext<'a, V: 'static>;

    fn build_view<V>(
        &mut self,
        build_view: impl FnOnce(&mut Self::ViewContext<'_, V>) -> V,
    ) -> Self::Result<View<V>>
    where
        V: 'static;

    fn update_view<V: 'static, R>(
        &mut self,
        view: &View<V>,
        update: impl FnOnce(&mut V, &mut Self::ViewContext<'_, V>) -> R,
    ) -> Self::Result<R>;

    fn replace_root_view<V>(
        &mut self,
        build_view: impl FnOnce(&mut Self::ViewContext<'_, V>) -> V,
    ) -> Self::Result<View<V>>
    where
        V: 'static + Send + Render;
}

pub trait UpdateView {
    type ViewContext<'a, V: 'static>;

    fn update_view<V: 'static, R>(
        &mut self,
        view: &View<V>,
        update: impl FnOnce(&mut V, &mut Self::ViewContext<'_, V>) -> R,
    ) -> R;
}

pub trait Entity<T>: Sealed {
    type Weak: 'static + Send;

    fn entity_id(&self) -> EntityId;
    fn downgrade(&self) -> Self::Weak;
    fn upgrade_from(weak: &Self::Weak) -> Option<Self>
    where
        Self: Sized;
}

pub enum GlobalKey {
    Numeric(usize),
    View(EntityId),
    Type(TypeId),
}

<<<<<<< HEAD
#[repr(transparent)]
pub struct MainThread<T>(T);

impl<T> Deref for MainThread<T> {
    type Target = T;

    fn deref(&self) -> &Self::Target {
        &self.0
    }
}

impl<T> DerefMut for MainThread<T> {
    fn deref_mut(&mut self) -> &mut Self::Target {
        &mut self.0
    }
}

impl<C: Context> Context for MainThread<C> {
    type WindowContext<'a> = MainThread<C::WindowContext<'a>>;
    type ModelContext<'a, T> = MainThread<C::ModelContext<'a, T>>;
    type Result<T> = C::Result<T>;

    fn build_model<T>(
        &mut self,
        build_model: impl FnOnce(&mut Self::ModelContext<'_, T>) -> T,
    ) -> Self::Result<Model<T>>
    where
        T: 'static + Send,
    {
        self.0.build_model(|cx| {
            let cx = unsafe {
                mem::transmute::<
                    &mut C::ModelContext<'_, T>,
                    &mut MainThread<C::ModelContext<'_, T>>,
                >(cx)
            };
            build_model(cx)
        })
    }

    fn update_model<T: 'static, R>(
        &mut self,
        handle: &Model<T>,
        update: impl FnOnce(&mut T, &mut Self::ModelContext<'_, T>) -> R,
    ) -> Self::Result<R> {
        self.0.update_model(handle, |entity, cx| {
            let cx = unsafe {
                mem::transmute::<
                    &mut C::ModelContext<'_, T>,
                    &mut MainThread<C::ModelContext<'_, T>>,
                >(cx)
            };
            update(entity, cx)
        })
    }

    fn update_window<T, F>(&mut self, window: AnyWindowHandle, update: F) -> Result<T>
    where
        F: FnOnce(AnyView, &mut Self::WindowContext<'_>) -> T,
    {
        self.0.update_window(window, |root, cx| {
            let cx = unsafe {
                mem::transmute::<&mut C::WindowContext<'_>, &mut MainThread<C::WindowContext<'_>>>(
                    cx,
                )
            };
            update(root, cx)
        })
    }
}

impl<C: VisualContext> VisualContext for MainThread<C> {
    type ViewContext<'a, V: 'static> = MainThread<C::ViewContext<'a, V>>;

    fn build_view<V>(
        &mut self,
        build_view_state: impl FnOnce(&mut Self::ViewContext<'_, V>) -> V,
    ) -> Self::Result<View<V>>
    where
        V: 'static + Send,
    {
        self.0.build_view(|cx| {
            let cx = unsafe {
                mem::transmute::<
                    &mut C::ViewContext<'_, V>,
                    &mut MainThread<C::ViewContext<'_, V>>,
                >(cx)
            };
            build_view_state(cx)
        })
    }

    fn update_view<V: 'static, R>(
        &mut self,
        view: &View<V>,
        update: impl FnOnce(&mut V, &mut Self::ViewContext<'_, V>) -> R,
    ) -> Self::Result<R> {
        self.0.update_view(view, |view_state, cx| {
            let cx = unsafe {
                mem::transmute::<
                    &mut C::ViewContext<'_, V>,
                    &mut MainThread<C::ViewContext<'_, V>>,
                >(cx)
            };
            update(view_state, cx)
        })
    }

    fn replace_root_view<V>(
        &mut self,
        build_view: impl FnOnce(&mut Self::ViewContext<'_, V>) -> V,
    ) -> Self::Result<View<V>>
    where
        V: 'static + Send + Render,
    {
        self.0.replace_root_view(|cx| {
            let cx = unsafe {
                mem::transmute::<
                    &mut C::ViewContext<'_, V>,
                    &mut MainThread<C::ViewContext<'_, V>>,
                >(cx)
            };
            build_view(cx)
        })
    }
}

impl<C: UpdateView> UpdateView for MainThread<C> {
    type ViewContext<'a, V: 'static> = MainThread<C::ViewContext<'a, V>>;

    fn update_view<V: 'static, R>(
        &mut self,
        view: &View<V>,
        update: impl FnOnce(&mut V, &mut Self::ViewContext<'_, V>) -> R,
    ) -> R {
        self.0.update_view(view, |view_state, cx| {
            let cx = unsafe {
                mem::transmute::<
                    &mut C::ViewContext<'_, V>,
                    &mut MainThread<C::ViewContext<'_, V>>,
                >(cx)
            };
            update(view_state, cx)
        })
    }
}

=======
>>>>>>> 6cab5c28
pub trait BorrowAppContext {
    fn with_text_style<F, R>(&mut self, style: TextStyleRefinement, f: F) -> R
    where
        F: FnOnce(&mut Self) -> R;

    fn set_global<T: Send + 'static>(&mut self, global: T);
}

impl<C> BorrowAppContext for C
where
    C: BorrowMut<AppContext>,
{
    fn with_text_style<F, R>(&mut self, style: TextStyleRefinement, f: F) -> R
    where
        F: FnOnce(&mut Self) -> R,
    {
        self.borrow_mut().push_text_style(style);
        let result = f(self);
        self.borrow_mut().pop_text_style();
        result
    }

    fn set_global<G: 'static + Send>(&mut self, global: G) {
        self.borrow_mut().set_global(global)
    }
}

pub trait EventEmitter: 'static {
    type Event: Any;
}

pub trait Flatten<T> {
    fn flatten(self) -> Result<T>;
}

impl<T> Flatten<T> for Result<Result<T>> {
    fn flatten(self) -> Result<T> {
        self?
    }
}

impl<T> Flatten<T> for Result<T> {
    fn flatten(self) -> Result<T> {
        self
    }
}

#[derive(Deref, DerefMut, Eq, PartialEq, Hash, Clone)]
pub struct SharedString(ArcCow<'static, str>);

impl Default for SharedString {
    fn default() -> Self {
        Self(ArcCow::Owned("".into()))
    }
}

impl AsRef<str> for SharedString {
    fn as_ref(&self) -> &str {
        &self.0
    }
}

impl Borrow<str> for SharedString {
    fn borrow(&self) -> &str {
        self.as_ref()
    }
}

impl std::fmt::Debug for SharedString {
    fn fmt(&self, f: &mut std::fmt::Formatter<'_>) -> std::fmt::Result {
        self.0.fmt(f)
    }
}

impl std::fmt::Display for SharedString {
    fn fmt(&self, f: &mut std::fmt::Formatter<'_>) -> std::fmt::Result {
        write!(f, "{}", self.0.as_ref())
    }
}

impl<T: Into<ArcCow<'static, str>>> From<T> for SharedString {
    fn from(value: T) -> Self {
        Self(value.into())
    }
}

<<<<<<< HEAD
pub(crate) struct MainThreadOnly<T: ?Sized> {
    executor: Executor,
    value: Arc<T>,
}

impl<T: ?Sized> Clone for MainThreadOnly<T> {
    fn clone(&self) -> Self {
        Self {
            executor: self.executor.clone(),
            value: self.value.clone(),
        }
    }
}

/// Allows a value to be accessed only on the main thread, allowing a non-`Send` type
/// to become `Send`.
impl<T: 'static + ?Sized> MainThreadOnly<T> {
    pub(crate) fn new(value: Arc<T>, executor: Executor) -> Self {
        Self { executor, value }
    }

    pub(crate) fn borrow_on_main_thread(&self) -> &T {
        assert!(self.executor.is_main_thread());
        &self.value
    }
}

unsafe impl<T: ?Sized> Send for MainThreadOnly<T> {}
=======
pub enum Reference<'a, T> {
    Immutable(&'a T),
    Mutable(&'a mut T),
}

impl<'a, T> Deref for Reference<'a, T> {
    type Target = T;

    fn deref(&self) -> &Self::Target {
        match self {
            Reference::Immutable(target) => target,
            Reference::Mutable(target) => target,
        }
    }
}

impl<'a, T> DerefMut for Reference<'a, T> {
    fn deref_mut(&mut self) -> &mut Self::Target {
        match self {
            Reference::Immutable(_) => {
                panic!("cannot mutably deref an immutable reference. this is a bug in GPUI.");
            }
            Reference::Mutable(target) => target,
        }
    }
}
>>>>>>> 6cab5c28
<|MERGE_RESOLUTION|>--- conflicted
+++ resolved
@@ -68,7 +68,6 @@
 use std::{
     any::{Any, TypeId},
     borrow::{Borrow, BorrowMut},
-    ops::{Deref, DerefMut},
 };
 use taffy::TaffyLayoutEngine;
 
@@ -147,156 +146,6 @@
     Type(TypeId),
 }
 
-<<<<<<< HEAD
-#[repr(transparent)]
-pub struct MainThread<T>(T);
-
-impl<T> Deref for MainThread<T> {
-    type Target = T;
-
-    fn deref(&self) -> &Self::Target {
-        &self.0
-    }
-}
-
-impl<T> DerefMut for MainThread<T> {
-    fn deref_mut(&mut self) -> &mut Self::Target {
-        &mut self.0
-    }
-}
-
-impl<C: Context> Context for MainThread<C> {
-    type WindowContext<'a> = MainThread<C::WindowContext<'a>>;
-    type ModelContext<'a, T> = MainThread<C::ModelContext<'a, T>>;
-    type Result<T> = C::Result<T>;
-
-    fn build_model<T>(
-        &mut self,
-        build_model: impl FnOnce(&mut Self::ModelContext<'_, T>) -> T,
-    ) -> Self::Result<Model<T>>
-    where
-        T: 'static + Send,
-    {
-        self.0.build_model(|cx| {
-            let cx = unsafe {
-                mem::transmute::<
-                    &mut C::ModelContext<'_, T>,
-                    &mut MainThread<C::ModelContext<'_, T>>,
-                >(cx)
-            };
-            build_model(cx)
-        })
-    }
-
-    fn update_model<T: 'static, R>(
-        &mut self,
-        handle: &Model<T>,
-        update: impl FnOnce(&mut T, &mut Self::ModelContext<'_, T>) -> R,
-    ) -> Self::Result<R> {
-        self.0.update_model(handle, |entity, cx| {
-            let cx = unsafe {
-                mem::transmute::<
-                    &mut C::ModelContext<'_, T>,
-                    &mut MainThread<C::ModelContext<'_, T>>,
-                >(cx)
-            };
-            update(entity, cx)
-        })
-    }
-
-    fn update_window<T, F>(&mut self, window: AnyWindowHandle, update: F) -> Result<T>
-    where
-        F: FnOnce(AnyView, &mut Self::WindowContext<'_>) -> T,
-    {
-        self.0.update_window(window, |root, cx| {
-            let cx = unsafe {
-                mem::transmute::<&mut C::WindowContext<'_>, &mut MainThread<C::WindowContext<'_>>>(
-                    cx,
-                )
-            };
-            update(root, cx)
-        })
-    }
-}
-
-impl<C: VisualContext> VisualContext for MainThread<C> {
-    type ViewContext<'a, V: 'static> = MainThread<C::ViewContext<'a, V>>;
-
-    fn build_view<V>(
-        &mut self,
-        build_view_state: impl FnOnce(&mut Self::ViewContext<'_, V>) -> V,
-    ) -> Self::Result<View<V>>
-    where
-        V: 'static + Send,
-    {
-        self.0.build_view(|cx| {
-            let cx = unsafe {
-                mem::transmute::<
-                    &mut C::ViewContext<'_, V>,
-                    &mut MainThread<C::ViewContext<'_, V>>,
-                >(cx)
-            };
-            build_view_state(cx)
-        })
-    }
-
-    fn update_view<V: 'static, R>(
-        &mut self,
-        view: &View<V>,
-        update: impl FnOnce(&mut V, &mut Self::ViewContext<'_, V>) -> R,
-    ) -> Self::Result<R> {
-        self.0.update_view(view, |view_state, cx| {
-            let cx = unsafe {
-                mem::transmute::<
-                    &mut C::ViewContext<'_, V>,
-                    &mut MainThread<C::ViewContext<'_, V>>,
-                >(cx)
-            };
-            update(view_state, cx)
-        })
-    }
-
-    fn replace_root_view<V>(
-        &mut self,
-        build_view: impl FnOnce(&mut Self::ViewContext<'_, V>) -> V,
-    ) -> Self::Result<View<V>>
-    where
-        V: 'static + Send + Render,
-    {
-        self.0.replace_root_view(|cx| {
-            let cx = unsafe {
-                mem::transmute::<
-                    &mut C::ViewContext<'_, V>,
-                    &mut MainThread<C::ViewContext<'_, V>>,
-                >(cx)
-            };
-            build_view(cx)
-        })
-    }
-}
-
-impl<C: UpdateView> UpdateView for MainThread<C> {
-    type ViewContext<'a, V: 'static> = MainThread<C::ViewContext<'a, V>>;
-
-    fn update_view<V: 'static, R>(
-        &mut self,
-        view: &View<V>,
-        update: impl FnOnce(&mut V, &mut Self::ViewContext<'_, V>) -> R,
-    ) -> R {
-        self.0.update_view(view, |view_state, cx| {
-            let cx = unsafe {
-                mem::transmute::<
-                    &mut C::ViewContext<'_, V>,
-                    &mut MainThread<C::ViewContext<'_, V>>,
-                >(cx)
-            };
-            update(view_state, cx)
-        })
-    }
-}
-
-=======
->>>>>>> 6cab5c28
 pub trait BorrowAppContext {
     fn with_text_style<F, R>(&mut self, style: TextStyleRefinement, f: F) -> R
     where
@@ -381,62 +230,4 @@
     fn from(value: T) -> Self {
         Self(value.into())
     }
-}
-
-<<<<<<< HEAD
-pub(crate) struct MainThreadOnly<T: ?Sized> {
-    executor: Executor,
-    value: Arc<T>,
-}
-
-impl<T: ?Sized> Clone for MainThreadOnly<T> {
-    fn clone(&self) -> Self {
-        Self {
-            executor: self.executor.clone(),
-            value: self.value.clone(),
-        }
-    }
-}
-
-/// Allows a value to be accessed only on the main thread, allowing a non-`Send` type
-/// to become `Send`.
-impl<T: 'static + ?Sized> MainThreadOnly<T> {
-    pub(crate) fn new(value: Arc<T>, executor: Executor) -> Self {
-        Self { executor, value }
-    }
-
-    pub(crate) fn borrow_on_main_thread(&self) -> &T {
-        assert!(self.executor.is_main_thread());
-        &self.value
-    }
-}
-
-unsafe impl<T: ?Sized> Send for MainThreadOnly<T> {}
-=======
-pub enum Reference<'a, T> {
-    Immutable(&'a T),
-    Mutable(&'a mut T),
-}
-
-impl<'a, T> Deref for Reference<'a, T> {
-    type Target = T;
-
-    fn deref(&self) -> &Self::Target {
-        match self {
-            Reference::Immutable(target) => target,
-            Reference::Mutable(target) => target,
-        }
-    }
-}
-
-impl<'a, T> DerefMut for Reference<'a, T> {
-    fn deref_mut(&mut self) -> &mut Self::Target {
-        match self {
-            Reference::Immutable(_) => {
-                panic!("cannot mutably deref an immutable reference. this is a bug in GPUI.");
-            }
-            Reference::Mutable(target) => target,
-        }
-    }
-}
->>>>>>> 6cab5c28
+}